--- conflicted
+++ resolved
@@ -64,11 +64,7 @@
         .setLocation(Location.BUILTIN)
         .setImplementation(() -> "maven")
         .setEnvVariables(ImmutableList.of())
-<<<<<<< HEAD
-        .setUseOS(false)
-=======
         .setUseOs(false)
->>>>>>> 0481d12d
         .setUseArch(false);
   }
 

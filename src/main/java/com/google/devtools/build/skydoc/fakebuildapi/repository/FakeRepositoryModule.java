// Copyright 2018 The Bazel Authors. All rights reserved.
//
// Licensed under the Apache License, Version 2.0 (the "License");
// you may not use this file except in compliance with the License.
// You may obtain a copy of the License at
//
//    http://www.apache.org/licenses/LICENSE-2.0
//
// Unless required by applicable law or agreed to in writing, software
// distributed under the License is distributed on an "AS IS" BASIS,
// WITHOUT WARRANTIES OR CONDITIONS OF ANY KIND, either express or implied.
// See the License for the specific language governing permissions and
// limitations under the License.

package com.google.devtools.build.skydoc.fakebuildapi.repository;

import com.google.common.collect.ImmutableList;
import com.google.common.collect.ImmutableMap;
import com.google.devtools.build.lib.starlarkbuildapi.repository.RepositoryModuleApi;
import com.google.devtools.build.skydoc.fakebuildapi.FakeDescriptor;
import com.google.devtools.build.skydoc.fakebuildapi.FakeStarlarkRuleFunctionsApi.AttributeNameComparator;
import com.google.devtools.build.skydoc.rendering.RuleInfoWrapper;
import com.google.devtools.build.skydoc.rendering.proto.StardocOutputProtos.AttributeInfo;
import com.google.devtools.build.skydoc.rendering.proto.StardocOutputProtos.AttributeType;
import com.google.devtools.build.skydoc.rendering.proto.StardocOutputProtos.RuleInfo;
import java.util.List;
import java.util.Optional;
import java.util.stream.Collectors;
import net.starlark.java.eval.Dict;
import net.starlark.java.eval.EvalException;
import net.starlark.java.eval.Sequence;
import net.starlark.java.eval.Starlark;
import net.starlark.java.eval.StarlarkCallable;
import net.starlark.java.eval.StarlarkThread;
import net.starlark.java.syntax.Location;

/**
 * Fake implementation of {@link RepositoryModuleApi}.
 */
public class FakeRepositoryModule implements RepositoryModuleApi {
  private static final FakeDescriptor IMPLICIT_NAME_ATTRIBUTE_DESCRIPTOR =
      new FakeDescriptor(
          AttributeType.NAME,
          Optional.of("A unique name for this repository."),
          true,
          ImmutableList.of(),
          "");

  private static final FakeDescriptor IMPLICIT_REPO_MAPPING_ATTRIBUTE_DESCRIPTOR =
      new FakeDescriptor(
          AttributeType.STRING_DICT,
          Optional.of(
              "A dictionary from local repository name to global repository name. "
                  + "This allows controls over workspace dependency resolution for dependencies of "
                  + "this repository."
                  + "<p>For example, an entry `\"@foo\": \"@bar\"` declares that, for any time "
                  + "this repository depends on `@foo` (such as a dependency on "
                  + "`@foo//some:target`, it should actually resolve that dependency within "
                  + "globally-declared `@bar` (`@bar//some:target`)."),
          true,
          ImmutableList.of(),
          "");

  private final List<RuleInfoWrapper> ruleInfoList;

  public FakeRepositoryModule(List<RuleInfoWrapper> ruleInfoList) {
    this.ruleInfoList = ruleInfoList;
  }

  @Override
  public StarlarkCallable repositoryRule(
      StarlarkCallable implementation,
      Object attrs,
      Boolean local,
      Sequence<?> environ, // <String> expected
      Boolean configure,
      Boolean remotable,
      Object doc,
      StarlarkThread thread)
      throws EvalException {
    ImmutableMap.Builder<String, FakeDescriptor> attrsMapBuilder = ImmutableMap.builder();
    if (attrs != null && attrs != Starlark.NONE) {
      attrsMapBuilder.putAll(Dict.cast(attrs, String.class, FakeDescriptor.class, "attrs"));
    }

    attrsMapBuilder.put("name", IMPLICIT_NAME_ATTRIBUTE_DESCRIPTOR);
    attrsMapBuilder.put("repo_mapping", IMPLICIT_REPO_MAPPING_ATTRIBUTE_DESCRIPTOR);
    List<AttributeInfo> attrInfos =
        attrsMapBuilder.build().entrySet().stream()
            .filter(entry -> !entry.getKey().startsWith("_"))
            .map(entry -> entry.getValue().asAttributeInfo(entry.getKey()))
            .collect(Collectors.toList());
    attrInfos.sort(new AttributeNameComparator());

    RepositoryRuleDefinitionIdentifier functionIdentifier =
        new RepositoryRuleDefinitionIdentifier();

    // Only the Builder is passed to RuleInfoWrapper as the rule name is not yet available.
    RuleInfo.Builder ruleInfo = RuleInfo.newBuilder().addAllAttribute(attrInfos);
    Starlark.toJavaOptional(doc, String.class)
        .map(Starlark::trimDocString)
        .ifPresent(ruleInfo::setDocString);
    Location loc = thread.getCallerLocation();
    ruleInfoList.add(new RuleInfoWrapper(functionIdentifier, loc, ruleInfo));
    return functionIdentifier;
  }

  /**
   * A fake {@link StarlarkCallable} implementation which serves as an identifier for a rule
   * definition. A Starlark invocation of 'rule()' should spawn a unique instance of this class and
   * return it. Thus, Starlark code such as 'foo = rule()' will result in 'foo' being assigned to a
   * unique identifier, which can later be matched to a registered rule() invocation saved by the
   * fake build API implementation.
   */
  private static class RepositoryRuleDefinitionIdentifier implements StarlarkCallable {

    private static int idCounter = 0;
    private final String name = "RepositoryRuleDefinitionIdentifier" + idCounter++;

    @Override
    public String getName() {
      return name;
    }
  }

  @Override
  public Object moduleExtension(
      StarlarkCallable implementation,
      Dict<?, ?> tagClasses,
      Object doc,
      Sequence<?> environ,
<<<<<<< HEAD
      Boolean useOS,
=======
      Boolean useOs,
>>>>>>> 0481d12d
      Boolean useArch,
      StarlarkThread thread)
      throws EvalException {
    return new Object();
  }

  @Override
  public TagClassApi tagClass(Dict<?, ?> attrs, Object doc, StarlarkThread thread)
      throws EvalException {
    return new TagClassApi() {};
  }

  @Override
  public void failWithIncompatibleUseCcConfigureFromRulesCc(StarlarkThread thread)
      throws EvalException {
    // Noop until --incompatible_use_cc_configure_from_rules_cc is implemented.
  }
}<|MERGE_RESOLUTION|>--- conflicted
+++ resolved
@@ -129,12 +129,8 @@
       Dict<?, ?> tagClasses,
       Object doc,
       Sequence<?> environ,
-<<<<<<< HEAD
-      Boolean useOS,
-=======
-      Boolean useOs,
->>>>>>> 0481d12d
-      Boolean useArch,
+      boolean useOs,
+      boolean useArch,
       StarlarkThread thread)
       throws EvalException {
     return new Object();

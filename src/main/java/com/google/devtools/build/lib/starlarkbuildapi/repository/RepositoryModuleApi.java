// Copyright 2018 The Bazel Authors. All rights reserved.
//
// Licensed under the Apache License, Version 2.0 (the "License");
// you may not use this file except in compliance with the License.
// You may obtain a copy of the License at
//
//    http://www.apache.org/licenses/LICENSE-2.0
//
// Unless required by applicable law or agreed to in writing, software
// distributed under the License is distributed on an "AS IS" BASIS,
// WITHOUT WARRANTIES OR CONDITIONS OF ANY KIND, either express or implied.
// See the License for the specific language governing permissions and
// limitations under the License.

package com.google.devtools.build.lib.starlarkbuildapi.repository;

import com.google.devtools.build.docgen.annot.DocCategory;
import com.google.devtools.build.docgen.annot.GlobalMethods;
import com.google.devtools.build.docgen.annot.GlobalMethods.Environment;
import com.google.devtools.build.lib.packages.semantics.BuildLanguageOptions;
import net.starlark.java.annot.Param;
import net.starlark.java.annot.ParamType;
import net.starlark.java.annot.StarlarkBuiltin;
import net.starlark.java.annot.StarlarkMethod;
import net.starlark.java.eval.Dict;
import net.starlark.java.eval.EvalException;
import net.starlark.java.eval.NoneType;
import net.starlark.java.eval.Sequence;
import net.starlark.java.eval.StarlarkCallable;
import net.starlark.java.eval.StarlarkThread;
import net.starlark.java.eval.StarlarkValue;

/**
 * The Starlark module containing the definition of {@code repository_rule} function to define a
 * Starlark remote repository.
 */
@GlobalMethods(environment = Environment.BZL)
public interface RepositoryModuleApi {

  @StarlarkMethod(
      name = "repository_rule",
      doc =
          "Creates a new repository rule. Store it in a global value, so that it can be loaded and "
              + "called from the WORKSPACE file.",
      parameters = {
        @Param(
            name = "implementation",
            named = true,
            doc =
                "the function that implements this rule. Must have a single parameter, <code><a"
                    + " href=\"../builtins/repository_ctx.html\">repository_ctx</a></code>. The"
                    + " function is called during the loading phase for each instance of the"
                    + " rule."),
        @Param(
            name = "attrs",
            allowedTypes = {
              @ParamType(type = Dict.class),
              @ParamType(type = NoneType.class),
            },
            defaultValue = "None",
            doc =
                "dictionary to declare all the attributes of the rule. It maps from an attribute "
                    + "name to an attribute object (see <a href=\"../toplevel/attr.html\">attr</a> "
                    + "module). Attributes starting with <code>_</code> are private, and can be "
                    + "used to add an implicit dependency on a label to a file (a repository "
                    + "rule cannot depend on a generated artifact). The attribute "
                    + "<code>name</code> is implicitly added and must not be specified.",
            named = true,
            positional = false),
        @Param(
            name = "local",
            defaultValue = "False",
            doc =
                "Indicate that this rule fetches everything from the local system and should be "
                    + "reevaluated at every fetch.",
            named = true,
            positional = false),
        @Param(
            name = "environ",
            allowedTypes = {
              @ParamType(type = Sequence.class, generic1 = String.class),
            },
            defaultValue = "[]",
            doc =
                "Provides a list of environment variable that this repository rule depends on. If "
                    + "an environment variable in that list change, the repository will be "
                    + "refetched.",
            named = true,
            positional = false),
        @Param(
            name = "configure",
            defaultValue = "False",
            doc = "Indicate that the repository inspects the system for configuration purpose",
            named = true,
            positional = false),
        @Param(
            name = "remotable",
            defaultValue = "False",
            doc = "Compatible with remote execution",
            named = true,
            positional = false,
            enableOnlyWithFlag = BuildLanguageOptions.EXPERIMENTAL_REPO_REMOTE_EXEC,
            valueWhenDisabled = "False"),
        @Param(
            name = "doc",
            allowedTypes = {
              @ParamType(type = String.class),
              @ParamType(type = NoneType.class),
            },
            defaultValue = "None",
            doc =
                "A description of the repository rule that can be extracted by documentation "
                    + "generating tools.",
            named = true,
            positional = false)
      },
      useStarlarkThread = true)
  StarlarkCallable repositoryRule(
      StarlarkCallable implementation,
      Object attrs,
      Boolean local,
      Sequence<?> environ, // <String> expected
      Boolean configure,
      Boolean remotable,
      Object doc,
      StarlarkThread thread)
      throws EvalException;

  @StarlarkMethod(
      name = "module_extension",
      doc =
          "Creates a new module extension. Store it in a global value, so that it can be exported"
              + " and used in a MODULE.bazel file.",
      parameters = {
        @Param(
            name = "implementation",
            named = true,
            doc =
                "The function that implements this module extension. Must take a single parameter,"
                    + " <code><a href=\"../builtins/module_ctx.html\">module_ctx</a></code>. The"
                    + " function is called once at the beginning of a build to determine the set of"
                    + " available repos."),
        @Param(
            name = "tag_classes",
            defaultValue = "{}",
            doc =
                "A dictionary to declare all the tag classes used by the extension. It maps from"
                    + " the name of the tag class to a <code><a"
                    + " href=\"../builtins/tag_class.html\">tag_class</a></code> object.",
            named = true,
            positional = false),
        @Param(
            name = "doc",
            allowedTypes = {
              @ParamType(type = String.class),
              @ParamType(type = NoneType.class),
            },
            defaultValue = "None",
            doc =
                "A description of the module extension that can be extracted by documentation"
                    + " generating tools.",
            named = true,
            positional = false),
        @Param(
            name = "environ",
            allowedTypes = {
              @ParamType(type = Sequence.class, generic1 = String.class),
            },
            defaultValue = "[]",
            doc =
                "Provides a list of environment variable that this module extension depends on. If "
                    + "an environment variable in that list changes, the extension will be "
                    + "re-evaluated.",
            named = true,
            positional = false),
        @Param(
            name = "use_os",
            defaultValue = "False",
            doc = "Indicates whether this extension is OS-dependent or not",
            named = true,
            positional = false),
        @Param(
            name = "use_arch",
            defaultValue = "False",
            doc = "Indicates whether this extension is architecture-dependent or not",
            named = true,
            positional = false)
      },
      useStarlarkThread = true)
  Object moduleExtension(
      StarlarkCallable implementation,
      Dict<?, ?> tagClasses, // Dict<String, TagClassApi>
      Object doc, // <String> or Starlark.NONE
      Sequence<?> environ, // <String>
<<<<<<< HEAD
      Boolean useOS,
=======
      Boolean useOs,
>>>>>>> 0481d12d
      Boolean useArch,
      StarlarkThread thread)
      throws EvalException;

  @StarlarkMethod(
      name = "tag_class",
      doc =
          "Creates a new tag_class object, which defines an attribute schema for a class of tags,"
              + " which are data objects usable by a module extension.",
      parameters = {
        @Param(
            name = "attrs",
            defaultValue = "{}",
            named = true,
            doc =
                "A dictionary to declare all the attributes of this tag class. It maps from an"
                    + " attribute name to an attribute object (see <a"
                    + " href=\"../toplevel/attr.html\">attr</a> module)."),
        @Param(
            name = "doc",
            allowedTypes = {
              @ParamType(type = String.class),
              @ParamType(type = NoneType.class),
            },
            defaultValue = "None",
            doc =
                "A description of the tag class that can be extracted by documentation"
                    + " generating tools.",
            named = true,
            positional = false)
      },
      useStarlarkThread = true)
  TagClassApi tagClass(
      Dict<?, ?> attrs, // Dict<String, StarlarkAttrModuleApi.Descriptor>
      Object doc,
      StarlarkThread thread)
      throws EvalException;

  /** Represents a tag class, which is a "class" of tags that share the same attribute schema. */
  @StarlarkBuiltin(
      name = "tag_class",
      category = DocCategory.BUILTIN,
      doc = "Defines a schema of attributes for a tag.")
  interface TagClassApi extends StarlarkValue {}

  @StarlarkMethod(
      name = "__do_not_use_fail_with_incompatible_use_cc_configure_from_rules_cc",
      doc =
          "When --incompatible_use_cc_configure_from_rules_cc is set to true, Bazel will "
              + "fail the build. Please see https://github.com/bazelbuild/bazel/issues/10134 for "
              + "details and migration instructions.",
      documented = false,
      useStarlarkThread = true)
  void failWithIncompatibleUseCcConfigureFromRulesCc(StarlarkThread thread) throws EvalException;
}<|MERGE_RESOLUTION|>--- conflicted
+++ resolved
@@ -192,12 +192,8 @@
       Dict<?, ?> tagClasses, // Dict<String, TagClassApi>
       Object doc, // <String> or Starlark.NONE
       Sequence<?> environ, // <String>
-<<<<<<< HEAD
-      Boolean useOS,
-=======
-      Boolean useOs,
->>>>>>> 0481d12d
-      Boolean useArch,
+      boolean useOs,
+      boolean useArch,
       StarlarkThread thread)
       throws EvalException;
 

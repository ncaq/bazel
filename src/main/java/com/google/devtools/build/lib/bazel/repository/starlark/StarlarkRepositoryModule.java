--- conflicted
+++ resolved
@@ -294,12 +294,8 @@
       Dict<?, ?> tagClasses, // Dict<String, TagClass>
       Object doc, // <String> or Starlark.NONE
       Sequence<?> environ, // <String>
-<<<<<<< HEAD
-      Boolean useOS,
-=======
-      Boolean useOs,
->>>>>>> 0481d12d
-      Boolean useArch,
+      boolean useOs,
+      boolean useArch,
       StarlarkThread thread)
       throws EvalException {
     return ModuleExtension.builder()
@@ -311,11 +307,7 @@
             BzlInitThreadContext.fromOrFail(thread, "module_extension()").getBzlFile())
         .setEnvVariables(ImmutableList.copyOf(Sequence.cast(environ, String.class, "environ")))
         .setLocation(thread.getCallerLocation())
-<<<<<<< HEAD
-        .setUseOS(useOS)
-=======
         .setUseOs(useOs)
->>>>>>> 0481d12d
         .setUseArch(useArch)
         .build();
   }
